--- conflicted
+++ resolved
@@ -448,68 +448,6 @@
         assertCallSucceedsOn(identityManagerAddress, callData, new bytes(0));
     }
 
-<<<<<<< HEAD
-    /// @notice Tests that it reverts if an attempt is made to register new identities with a pre
-    ///         root that is not in reduced form.
-    function testCannotRegisterIdentitiesWithUnreducedPreRoot(uint128 i) public {
-        // Setup
-        uint256 newPreRoot = SNARK_SCALAR_FIELD + i;
-        bytes memory callData = abi.encodeCall(
-            ManagerImplV1.registerIdentities,
-            (insertionProof, newPreRoot, startIndex, identityCommitments, insertionPostRoot)
-        );
-        bytes memory expectedError = abi.encodeWithSelector(
-            ManagerImplV1.UnreducedElement.selector,
-            ManagerImplV1.UnreducedElementType.PreRoot,
-            newPreRoot
-        );
-
-        // Test
-        assertCallFailsOn(identityManagerAddress, callData, expectedError);
-    }
-
-    /// @notice Tests that it reverts if an attempt is made to register identities with a insertionPostRoot
-    ///         that is not in reduced form.
-    function testCannotRegisterIdentitiesWithUnreducedPostRoot(uint128 i) public {
-        // Setup
-        uint256 newPostRoot = SNARK_SCALAR_FIELD + i;
-        bytes memory callData = abi.encodeCall(
-            ManagerImplV1.registerIdentities,
-            (insertionProof, initialRoot, startIndex, identityCommitments, newPostRoot)
-        );
-        bytes memory expectedError = abi.encodeWithSelector(
-            ManagerImplV1.UnreducedElement.selector,
-            ManagerImplV1.UnreducedElementType.PostRoot,
-            newPostRoot
-        );
-
-        // Test
-        assertCallFailsOn(identityManagerAddress, callData, expectedError);
-    }
-
-    /// @notice Tests that it reverts if an attempt is made to violate type safety and register with
-    ///         a startIndex that is not type safe within the bounds of `type(uint32).max` and hence
-    ///         within `SNARK_SCALAR_FIELD`.
-    function testCannotRegisterIdentitiesWithUnreducedStartIndex(uint256 i) public {
-        // Setup
-        vm.assume(i > type(uint32).max);
-        bytes4 functionSelector = ManagerImplV1.registerIdentities.selector;
-        // Have to encode with selector as otherwise it's typechecked.
-        bytes memory callData = abi.encodeWithSelector(
-            functionSelector,
-            insertionProof,
-            insertionPreRoot,
-            i,
-            identityCommitments,
-            insertionPostRoot
-        );
-
-        // Test
-        assertCallFailsOn(identityManagerAddress, callData);
-    }
-
-=======
->>>>>>> 2c32398e
     /// @notice Tests that identities can only be registered through the proxy.
     function testCannotRegisterIdentitiesIfNotViaProxy() public {
         // Setup
