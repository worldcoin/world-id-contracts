--- conflicted
+++ resolved
@@ -195,7 +195,7 @@
     /// @param depth Passed tree depth.
     error UnsupportedTreeDepth(uint8 depth);
 
-    /// @notice Thrown when the inputs to `removeIdentities` or `updateIdentities` do not match in
+    /// @notice Thrown when the inputs to `removeIdentities` do not match in
     ///         length.
     error MismatchedInputLengths();
 
@@ -355,20 +355,6 @@
         if (preRoot != _latestRoot) {
             revert NotLatestRoot(preRoot, _latestRoot);
         }
-
-<<<<<<< HEAD
-        // As the `startIndex` is restricted to a uint32, where
-        // `type(uint32).max <<< SNARK_SCALAR_FIELD`, we are safe not to check this. As verified in
-        // the tests, a revert happens if you pass a value larger than `type(uint32).max` when
-        // calling outside the type-checker's protection.
-
-        // We need the post root to be in reduced form.
-        if (postRoot >= SNARK_SCALAR_FIELD) {
-            revert UnreducedElement(UnreducedElementType.PostRoot, postRoot);
-        }
-
-=======
->>>>>>> 2c32398e
         // Having validated the preconditions we can now check the proof itself.
         bytes32 inputHash = calculateIdentityRegistrationInputHash(
             startIndex, preRoot, postRoot, identityCommitments
@@ -376,7 +362,7 @@
 
         // No matter what, the inputs can result in a hash that is not an element of the scalar
         // field in which we're operating. We reduce it into the field before handing it to the
-        // verifier. All other elements are reduced in the circuit.
+        // verifier. All other elements that are passed as calldata are reduced in the circuit.
         uint256 reducedElement = uint256(inputHash) % SNARK_SCALAR_FIELD;
 
         // We need to look up the correct verifier before we can verify.
@@ -404,145 +390,6 @@
         }
     }
 
-<<<<<<< HEAD
-=======
-    /// @notice Updates identities in the WorldID system.
-    /// @dev Can only be called by the identity operator.
-    /// @dev The update is performed off-chain and verified on-chain via the `updateProof`. This
-    ///      saves gas and time over removing identities one at a time.
-    /// @dev This function can perform arbitrary identity alterations and does not require any
-    ///      preconditions on the inputs other than that the identities are in reduced form.
-    ///
-    /// @param updateProof The proof that, given the conditions (`preRoot`, `startIndex` and
-    ///        `removedIdentities`), updates in the tree results in `postRoot`. Elements 0 and 1 are
-    ///        the `x` and `y` coordinates for `ar` respectively. Elements 2 and 3 are the `x`
-    ///        coordinate for `bs`, and elements 4 and 5 are the `y` coordinate for `bs`. Elements 6
-    ///        and 7 are the `x` and `y` coordinates for `krs`.
-    /// @param preRoot The value for the root of the tree before the `updatedIdentities` have been
-    ////       altered. Must be an element of the field `Kr`.
-    /// @param leafIndices The array of leaf indices at which the update operations take place in
-    ///        the tree. Elements in this array are extended to 256 bits when encoding.
-    /// @param oldIdentities The array of old values for the identities. Length must match that of
-    ///        `leafIndices`.
-    /// @param newIdentities The array of new values for the identities. Length must match that of
-    ///        `leafIndices`.
-    /// @param postRoot The root obtained after removing all of `removedIdentities` from the tree
-    ///        described by `preRoot`. Must be an element of the field `Kr`.
-    ///
-    /// The arrays `leafIndices`, `oldIdentities` and `newIdentities` are arranged such that the
-    /// triple at an element `i` in those arrays corresponds to one update operation.
-    ///
-    /// @custom:reverts Unauthorized If the message sender is not authorised to update identities.
-    /// @custom:reverts NotLatestRoot If the provided `preRoot` is not the latest root.
-    /// @custom:reverts MismatchedInputLengths If the provided arrays for `leafIndices`,
-    ///                 `oldIdentities` and `newIdentities` do not match in length.
-    /// @custom:reverts ProofValidationFailure If `removalProof` cannot be verified using the
-    ///                 provided inputs.
-    /// @custom:reverts UnreducedElement If any of the `preRoot`, `postRoot` and `identities` is not
-    ///                 an element of the field `Kr`. It describes the type and value of the
-    ///                 unreduced element.
-    /// @custom:reverts NoSuchVerifier If the batch sizes doesn't match a known verifier.
-    function updateIdentities(
-        uint256[8] calldata updateProof,
-        uint256 preRoot,
-        uint32[] calldata leafIndices,
-        uint256[] calldata oldIdentities,
-        uint256[] calldata newIdentities,
-        uint256 postRoot
-    ) public virtual onlyProxy onlyInitialized onlyIdentityOperator {
-        if (preRoot != _latestRoot) {
-            revert NotLatestRoot(preRoot, _latestRoot);
-        }
-
-        // We also need the arrays to be of the same length.
-        if (
-            leafIndices.length != oldIdentities.length || leafIndices.length != newIdentities.length
-        ) {
-            revert MismatchedInputLengths();
-        }
-
-        // With valid preconditions we can calculate the input to the proof.
-        bytes32 inputHash = calculateIdentityUpdateInputHash(
-            preRoot, postRoot, leafIndices, oldIdentities, newIdentities
-        );
-
-        // No matter what, the inputs can result in a hash that is not an element of the scalar
-        // field in which we're operating. We reduce it into the field before handing it to the
-        // verifier. All other elements are reduced in the circuit.
-        uint256 reducedInputHash = uint256(inputHash) % SNARK_SCALAR_FIELD;
-
-        // We have to look up the correct verifier before we can verify.
-        ITreeVerifier updateVerifier = identityUpdateVerifiers.getVerifierFor(leafIndices.length);
-
-        // Now we delegate to another function in order to avoid the limit on stack variables.
-        performIdentityUpdate(updateVerifier, updateProof, reducedInputHash, preRoot, postRoot);
-    }
-
-    /// @notice Performs the verification of the identity update proof.
-    /// @dev This function only exists because `updateIdentities` ended up with more than 16 local
-    ///      variables, and hence ran into the limit on the EVM. It will be called as a direct call
-    ///      and is hence relatively cheap.
-    /// @dev Can only be called by the owner.
-    /// @dev The update is performed off-chain and verified on-chain via the `updateProof`. This
-    ///      saves gas and time over removing identities one at a time.
-    /// @dev This function can perform arbitrary identity alterations and does not require any
-    ///      preconditions on the inputs other than that the identities are in reduced form.
-    ///
-    /// @param updateVerifier The merkle tree verifier to use for updates of the correct batch size.
-    /// @param updateProof The proof that, given the conditions (`preRoot`, `startIndex` and
-    ///        `removedIdentities`), updates in the tree results in `postRoot`. Elements 0 and 1 are
-    ///        the `x` and `y` coordinates for `ar` respectively. Elements 2 and 3 are the `x`
-    ///        coordinate for `bs`, and elements 4 and 5 are the `y` coordinate for `bs`. Elements 6
-    ///        and 7 are the `x` and `y` coordinates for `krs`.
-    /// @param inputHash The input hash for the update operation.
-    /// @param preRoot The value for the root of the tree before the `updatedIdentities` have been
-    ////       altered. Must be an element of the field `Kr`.
-    /// @param postRoot The root obtained after removing all of `removedIdentities` from the tree
-    ///        described by `preRoot`. Must be an element of the field `Kr`.
-    ///
-    /// @custom:reverts ProofValidationFailure If `removalProof` cannot be verified using the
-    ///                 provided inputs.
-    function performIdentityUpdate(
-        ITreeVerifier updateVerifier,
-        uint256[8] calldata updateProof,
-        uint256 inputHash,
-        uint256 preRoot,
-        uint256 postRoot
-    ) internal virtual onlyProxy onlyInitialized onlyIdentityOperator {
-        // Pull out the proof terms and verifier input.
-        uint256[2] memory ar = [updateProof[0], updateProof[1]];
-        uint256[2][2] memory bs =
-            [[updateProof[2], updateProof[3]], [updateProof[4], updateProof[5]]];
-        uint256[2] memory krs = [updateProof[6], updateProof[7]];
-        uint256[1] memory proofInput = [inputHash];
-
-        // Now it's possible to verify the proof.
-        try updateVerifier.verifyProof(ar, bs, krs, proofInput) returns (bool verifierResult) {
-            // If the proof did not verify, we revert with a failure.
-            if (!verifierResult) {
-                revert ProofValidationFailure();
-            }
-
-            // If it did verify, we need to update the contract's state. We set the currently valid
-            // root to the root after the insertions.
-            _latestRoot = postRoot;
-
-            // We also need to add the previous root to the history, and set the timestamp at which
-            // it was expired.
-            rootHistory[preRoot] = uint128(block.timestamp);
-
-            emit TreeChanged(preRoot, TreeChange.Update, postRoot);
-        } catch Error(string memory errString) {
-            /// This is not the revert we're looking for.
-            revert(errString);
-        } catch {
-            // If we reach here we know it's the internal error, as the tree verifier only uses
-            // `require`s otherwise, which will be re-thrown above.
-            revert ProofValidationFailure();
-        }
-    }
-
->>>>>>> 2c32398e
     ///////////////////////////////////////////////////////////////////////////////
     ///                             UTILITY FUNCTIONS                           ///
     ///////////////////////////////////////////////////////////////////////////////
