import fs from 'fs';
import https from 'https';
import readline from 'readline';
import { spawnSync } from 'child_process';

import dotenv from 'dotenv';
import ora from 'ora';
import { Command } from 'commander';

import solc from 'solc';
import { Contract, ContractFactory, providers, utils, Wallet } from 'ethers';
import { ErrorFragment, Interface } from 'ethers/lib/utils.js';
import { poseidon } from 'circomlibjs';
import IdentityManager from '../out/WorldIDIdentityManager.sol/WorldIDIdentityManager.json' assert { type: 'json' };
import IdentityManagerImpl from '../out/WorldIDIdentityManagerImplV1.sol/WorldIDIdentityManagerImplV1.json' assert { type: 'json' };
import UnimplementedTreeVerifier from '../out/UnimplementedTreeVerifier.sol/UnimplementedTreeVerifier.json' assert { type: 'json' };
import { default as SemaphoreVerifier } from '../out/Verifier.sol/Verifier.json' assert { type: 'json' };
import { default as SemaphorePairing } from '../out/Verifier.sol/Pairing.json' assert { type: 'json' };
import Router from '../out/WorldIDRouter.sol/WorldIDRouter.json' assert { type: 'json' };
import RouterImpl from '../out/WorldIDRouterImplV1.sol/WorldIDRouterImplV1.json' assert { type: 'json' };
import { BigNumber } from '@ethersproject/bignumber';

const { JsonRpcProvider } = providers;

// === Constants ==================================================================================

const DEFAULT_RPC_URL = 'http://localhost:8545';
const MTB_RELEASES_URL = 'https://github.com/worldcoin/semaphore-mtb/releases/download';
const MTB_DIR = 'mtb';
const KEYS_PATH = MTB_DIR + '/keys';
const MTB_BIN_DIR = MTB_DIR + '/bin';
const MTB_BIN_PATH = MTB_BIN_DIR + '/mtb';
const MTB_CONTRACTS_DIR = MTB_DIR + '/contracts';
const CONFIG_FILENAME = '.deploy-config.json';
const SOLIDITY_OUTPUT_DIR = 'out';
const EXTENSION_REGEX = /(\.sol$)|(\.json$)/;

// These are an arbitrary choice just for ease of development.
const DEFAULT_TREE_DEPTH = 32;
const DEFAULT_BATCH_SIZE = 3;
const MTB_VERSION = '1.0.2';
const VERIFIER_SOURCE_PATH = MTB_CONTRACTS_DIR + '/Verifier.sol';
const VERIFIER_ABI_PATH = MTB_CONTRACTS_DIR + '/Verifier.json';
<<<<<<< HEAD
const SEMAPHORE_SUBMODULE_PATH = 'lib/semaphore/packages/contracts/contracts/';
const PAIRING_LIB_CONTRACT_PATH = SEMAPHORE_SUBMODULE_PATH + 'base/Pairing.sol';
const SEMAPHORE_VERIFIER_INTERFACE_SOURCE_PATH = SEMAPHORE_SUBMODULE_PATH + 'interfaces/ISemaphoreVerifier.sol';
const SEMAPHORE_VERIFIER_SOURCE_PATH = SEMAPHORE_SUBMODULE_PATH + 'base/SemaphoreVerifier.sol';
const SEMAPHORE_VERIFIER_ABI_PATH = MTB_CONTRACTS_DIR + '/SemaphoreVerifier.json';
const DEFAULT_UPGRADE_CONTRACT_NAME = 'WorldIDIdentityManagerImplMock';
const DEFAULT_UPGRADE_FUNCTION_SPEC = 'initialize(uint32)';
=======
const DEFAULT_IDENTITY_MANAGER_UPGRADE_CONTRACT_NAME = 'WorldIDIdentityManagerImplMock';
const DEFAULT_IDENTITY_MANAGER_UPGRADE_FUNCTION = 'initialize(uint32)';
const DEFAULT_ROUTER_UPGRADE_CONTRACT_NAME = 'WorldIDRouterImplMock';
const DEFAULT_ROUTER_UPGRADE_FUNCTION = 'initialize(uint32)';
>>>>>>> 1e8ff990

// === Implementation =============================================================================

/**
 * Asks the user a question and returns the answer.
 *
 * @param {string} question the question contents.
 * @param {?string|undefined = undefined} type an optional type to parse the answer as. Currently
 *        only supports 'int' for decimal integers. and `bool` for booleans.
 * @returns a promise resolving to user's response
 */
function ask(question, type = undefined) {
  const rl = readline.createInterface({
    input: process.stdin,
    output: process.stdout,
  });

  return new Promise((resolve, reject) => {
    rl.question(question, input => {
      if (type === 'int' && input) {
        input = parseInt(input.trim());
        if (isNaN(input)) {
          reject('Invalid input');
        }
      }
      if (type === 'bool') {
        if (!input) {
          input = undefined;
        } else {
          switch (input.trim()) {
            case 'y':
            case 'Y':
            case 'true':
            case 'True':
              input = true;
              break;
            case 'n':
            case 'N':
            case 'false':
            case 'False':
              input = false;
              break;
            default:
              reject('Invalid input');
              break;
          }
        }
      }
      resolve(input);
      rl.close();
    });
  });
}

function newPlan() {
  let self = {
    items: [],
    add: function (label, action) {
      self.items.push({ label, action });
    },
  };
  return self;
}

async function httpsGetWithRedirects(url) {
  return new Promise((resolve, reject) => {
    const request = https.get(url, function (response) {
      if (response.statusCode === 302) {
        httpsGetWithRedirects(response.headers.location).then(resolve, reject);
      } else {
        resolve(response);
      }
    });
    request.on('error', err => {
      reject(err);
    });
  });
}

async function downloadSemaphoreMtbBinary(plan, config) {
  config.mtbBinary = MTB_BIN_PATH;
  if (process.platform === 'win32') {
    if (process.arch !== 'x64') {
      throw new Error('Unsupported platform');
    }
    config.os = 'windows';
    config.arch = 'amd64';
  } else if (process.platform === 'linux') {
    if (process.arch !== 'x64') {
      throw new Error('Unsupported platform');
    }
    config.os = 'linux';
    config.arch = 'amd64';
  } else if (process.platform === 'darwin') {
    config.os = 'darwin';
    config.arch = process.arch === 'arm64' ? 'arm64' : 'amd64';
  }
  plan.add('Download Semaphore-MTB binary', async config => {
    fs.mkdirSync(MTB_BIN_DIR, { recursive: true });
    const spinner = ora('Downloading Semaphore-MTB binary...').start();
    const url = `${MTB_RELEASES_URL}/${MTB_VERSION}/mtb-${config.os}-${config.arch}`;
    const response = await httpsGetWithRedirects(url);
    const done = new Promise((resolve, reject) => {
      const file = fs.createWriteStream(config.mtbBinary);
      response.pipe(file);

      file.on('finish', () => {
        file.close();
        resolve();
      });

      file.on('error', err => {
        fs.unlink(config.mtbBinary, () => reject(err));
      });
    });
    await done;
    if (config.os !== 'windows') {
      fs.chmodSync(config.mtbBinary, '755');
    }
    spinner.succeed('Semaphore-MTB binary downloaded');
  });
}

async function ensureMtbBinary(plan, config) {
  config.mtbBinary = process.env.MTB_BINARY;
  if (!config.mtbBinary) {
    if (fs.existsSync(MTB_BIN_PATH)) {
      config.mtbBinary = MTB_BIN_PATH;
      console.log(`Using default Semaphore-MTB binary ${MTB_BIN_PATH}`);
    }
  }
  if (!config.mtbBinary) {
    config.mtbBinary = await ask(
      'Semaphore-MTB binary not found in the default location. Enter binary location, or leave empty to download it: '
    );
  }
  if (!config.mtbBinary) {
    await downloadSemaphoreMtbBinary(plan, config);
  }
}

async function ensureTreeDepth(plan, config) {
  config.treeDepth = process.env.TREE_DEPTH;
  if (!config.treeDepth) {
    config.treeDepth = await ask(`Enter tree depth: (${DEFAULT_TREE_DEPTH}) `, 'int');
  }
  if (!config.treeDepth) {
    config.treeDepth = DEFAULT_TREE_DEPTH;
  }
}

async function generateKeys(plan, config) {
  await ensureTreeDepth(plan, config);

  config.batchSize = process.env.BATCH_SIZE;
  if (!config.batchSize) {
    config.batchSize = await ask(`Enter batch size: (${DEFAULT_BATCH_SIZE}) `, 'int');
  }
  if (!config.batchSize) {
    config.batchSize = DEFAULT_BATCH_SIZE;
  }
  plan.add('Setup Semaphore-MTB keys', async config => {
    const spinner = ora('Generating prover keys').start();
    fs.mkdirSync(MTB_DIR, { recursive: true });
    let result = spawnSync(
      config.mtbBinary,
      [
        'setup',
        '--tree-depth',
        config.treeDepth,
        '--batch-size',
        config.batchSize,
        '--output',
        config.keysFile,
      ],
      { stdio: 'inherit' }
    );
    if (result.status !== 0) {
      throw new Error('Failed to generate prover keys');
    }
    spinner.succeed('Prover keys generated');
  });
}

async function ensureKeysFile(plan, config) {
  config.keysFile = process.env.KEYS_FILE;
  if (!config.keysFile) {
    if (fs.existsSync(KEYS_PATH)) {
      config.keysFile = KEYS_PATH;
      console.log(`Using default Semaphore-MTB keys file (${KEYS_PATH})`);
    }
  }
  if (!config.keysFile) {
    config.keysFile = await ask(
      'Enter path to the prover/verifier keys file, or leave empty to set it up: '
    );
  }
  if (!config.keysFile) {
    config.keysFile = KEYS_PATH;
    await generateKeys(plan, config);
  }
}

async function deployContract(abi, bytecode, wallet) {
    let factory = new ContractFactory(abi, bytecode, wallet);
    let contract = await factory.deploy();
    await contract.deployTransaction.wait();

    return contract.address;
}

async function generateVerifierContract(plan, config) {
  await ensureKeysFile(plan, config);
  plan.add('Generate Semaphore-MTB verifier contract', async () => {
    const spinner = ora('Generating verifier contract').start();
    fs.mkdirSync(MTB_CONTRACTS_DIR, { recursive: true });
    let result = spawnSync(
      config.mtbBinary,
      [
        'export-solidity',
        '--keys-file',
        config.keysFile,
        '--output',
        config.mtbVerifierContractFile,
      ],
      { stdio: 'inherit' }
    );
    if (result.status !== 0) {
      throw new Error('Failed to generate verifier contract');
    }
    spinner.succeed('Verifier contract generated');
  });
}

async function ensureVerifierContractFile(plan, config) {
  config.mtbVerifierContractFile = process.env.MTB_VERIFIER_CONTRACT_FILE;
  if (!config.mtbVerifierContractFile) {
    if (fs.existsSync(VERIFIER_SOURCE_PATH)) {
      config.mtbVerifierContractFile = VERIFIER_SOURCE_PATH;
      console.log(`Using default Semaphore-MTB verifier contract file (${VERIFIER_SOURCE_PATH})`);
    }
  }
  if (!config.mtbVerifierContractFile) {
    config.mtbVerifierContractFile = await ask(
      'Enter path to the Semaphore-MTB verifier contract file, or leave empty to generate it: '
    );
  }
  if (!config.mtbVerifierContractFile) {
    await ensureMtbBinary(plan, config);
    config.mtbVerifierContractFile = VERIFIER_SOURCE_PATH;
    await generateVerifierContract(plan, config);
  }
}

async function compileVerifierContract(plan, _) {
  plan.add('Compile Semaphore-MTB verifier contract', async config => {
    let input = {
      language: 'Solidity',
      sources: {
        'Verifier.sol': {
          content: fs.readFileSync(config.mtbVerifierContractFile).toString(),
        },
      },
      settings: {
        outputSelection: {
          'Verifier.sol': {
            Verifier: ['evm.bytecode.object'],
          },
        },
      },
    };
    let output = solc.compile(JSON.stringify(input));
    fs.mkdirSync(MTB_CONTRACTS_DIR, { recursive: true });
    fs.writeFileSync(config.mtbVerifierContractOutFile, output);
  });
}

async function ensureVerifierBytecode(plan, config) {
  config.mtbVerifierContractOutFile = process.env.VERIFIER_BYTECODE_FILE;
  if (!config.mtbVerifierContractOutFile) {
    if (fs.existsSync(VERIFIER_ABI_PATH)) {
      config.mtbVerifierContractOutFile = VERIFIER_ABI_PATH;
      console.log(`Using existing Semaphore-MTB bytecode file (${VERIFIER_ABI_PATH})`);
    }
  }
  if (!config.mtbVerifierContractOutFile) {
    await ensureVerifierContractFile(plan, config);
    config.mtbVerifierContractOutFile = VERIFIER_ABI_PATH;
    await compileVerifierContract(plan, config);
  }
}

async function deployVerifierContract(plan, config) {
<<<<<<< HEAD
    plan.add('Deploy Semaphore-MTB verifier contract', async () => {
        const spinner = ora(`Deploying MTB Verifier contract...`).start();
        let verifierBytecode = JSON.parse(
            fs.readFileSync(config.mtbVerifierContractOutFile).toString()
        );
        spinner.text = `Waiting for MTB Verifier deploy transaction)`;
        config.verifierContractAddress = await deployContract(
            [],
            verifierBytecode.contracts['Verifier.sol'].Verifier.evm.bytecode.object,
            config.wallet
        )
        spinner.succeed(`Deployed MTB Verifier contract to ${config.verifierContractAddress}`);
    });
}

async function ensureMtbVerifierDeployment(plan, config) {
    if (!config.verifierContractAddress) {
        config.verifierContractAddress = process.env.VERIFIER_CONTRACT_ADDRESS;
    }
    if (!config.verifierContractAddress) {
        config.verifierContractAddress = await ask(
            'Enter batch insert verifier contract address, or leave empty to deploy it: '
        );
    }
    if (!config.verifierContractAddress) {
        await ensureVerifierBytecode(plan, config);
        await deployVerifierContract(plan, config);
    }
=======
  plan.add('Deploy Semaphore-MTB verifier contract', async () => {
    const spinner = ora(`Deploying MTB Verifier contract...`).start();
    let verifierBytecode = JSON.parse(
      fs.readFileSync(config.mtbVerifierContractOutFile).toString()
    );
    let factory = new ContractFactory(
      [],
      verifierBytecode.contracts['Verifier.sol'].Verifier.evm.bytecode.object,
      config.wallet
    );
    let contract = await factory.deploy();
    spinner.text = `Waiting for MTB Verifier deploy transaction (address: ${contract.address})...`;
    await contract.deployTransaction.wait();
    spinner.succeed(`Deployed MTB Verifier contract to ${contract.address}`);
    config.verifierContractAddress = contract.address;
  });
}

async function ensureUnimplementedTreeVerifierDeployment(plan, config) {
  plan.add('Deploy Unimplemented Tree Verifier', async () => {
    const spinner = ora('Deploying Unimplemented Tree Verifier contract...').start();
    const factory = new ContractFactory(
      UnimplementedTreeVerifier.abi,
      UnimplementedTreeVerifier.bytecode.object,
      config.wallet
    );
    const contract = await factory.deploy();
    spinner.text = `Waiting for verifier deploy transaction (address: ${contract.address})...`;
    await contract.deployTransaction.wait();
    spinner.succeed(`Deployed Unimplemented Tree Verifier contract to ${contract.address}`);
    config.unimplementedTreeVerifierContractAddress = contract.address;
  });
}

async function ensureSemaphoreVerifierDeployment(plan, config) {
  plan.add('Deploy Semaphore Pairing Library', async () => {
    const spinner = ora('Deploying Semaphore pairing library...').start();
    const factory = new ContractFactory(
      SemaphorePairing.abi,
      SemaphorePairing.bytecode.object,
      config.wallet
    );
    const contract = await factory.deploy();
    spinner.text = `Waiting for pairing library deploy transaction (address: ${contract.address})...`;
    await contract.deployTransaction.wait();
    spinner.succeed(`Deployed Pairing Library to ${contract.address}`);
    config.semaphorePairingLibraryAddress = contract.address;
  });
  plan.add('Deploy Semaphore Verifier Contract', async () => {
    const spinner = ora('Deploying Semaphore Verifier contract...').start();
    const pairingPointer = '__$c3727049c0bbe32374ed9d5522c13a9bf7$__';
    const pairingLibAddressWithout0x = config.semaphorePairingLibraryAddress.substring(2);
    const newBytecode = SemaphoreVerifier.bytecode.object.replaceAll(
      pairingPointer,
      pairingLibAddressWithout0x
    );
    const factory = new ContractFactory(SemaphorePairing.abi, newBytecode, config.wallet);
    const contract = await factory.deploy();
    spinner.text = `Waiting for Semaphore verifier deploy transaction (address: ${contract.address})...`;
    await contract.deployTransaction.wait();
    spinner.succeed(`Deployed Semaphore Verifier contract to ${contract.address}`);
    config.semaphoreVerifierContractAddress = contract.address;
  });
}

async function ensureVerifierDeployment(plan, config) {
  if (!config.verifierContractAddress) {
    config.verifierContractAddress = process.env.VERIFIER_CONTRACT_ADDRESS;
  }
  if (!config.verifierContractAddress) {
    config.verifierContractAddress = await ask(
      'Enter batch insert verifier contract address, or leave empty to deploy it: '
    );
  }
  if (!config.verifierContractAddress) {
    await ensureVerifierBytecode(plan, config);
    await deployVerifierContract(plan, config);
  }
>>>>>>> 1e8ff990
}

// semaphore
async function ensureSemaphoreVerifierDeployment(plan, config) {
    await ensureMtbBinary(plan, config);
    fs.mkdirSync(MTB_CONTRACTS_DIR, { recursive: true });
    await compileSemaphoreVerifierContract(plan, config);
    await deploySemaphoreVerifierContract(plan, config);
}

async function compileAndDeploySemaphorePairingLibratry(plan, config) {
    let input = {
        language: 'Solidity',
        sources: {
            'Pairing.sol': {
                content: fs.readFileSync(PAIRING_LIB_CONTRACT_PATH).toString(),
            }
        },
        settings: {
            outputSelection: {
                'Pairing.sol': {
                  Pairing: ['evm.bytecode.object']
                }
            },
        },
    };
    let bytecode = JSON.parse(solc.compile(JSON.stringify(input)));
    let address = await deployContract(
        [],
        bytecode.contracts['Pairing.sol'].Pairing.evm.bytecode.object,
        config.wallet
    )
    config.pairingLibraryAddress = address.substring(2);
}

async function compileSemaphoreVerifierContract(plan, config) {
    plan.add('Compile Semaphore verifier contract', async config => {
        await compileAndDeploySemaphorePairingLibratry(plan, config);

        function findImports(path) {
            if (path === 'base/Pairing.sol')
              return {
                contents: fs.readFileSync(PAIRING_LIB_CONTRACT_PATH).toString(),
              };
            else if (path === 'interfaces/ISemaphoreVerifier.sol')
                return {
                contents: fs.readFileSync(SEMAPHORE_VERIFIER_INTERFACE_SOURCE_PATH).toString(),
                };
            else return { error: 'File not found' };
        }

        let input = {
            language: 'Solidity',
            sources: {
                'SemaphoreVerifier.sol': {
                    content: fs.readFileSync(SEMAPHORE_VERIFIER_SOURCE_PATH).toString(),
                }
            },
            settings: {
                outputSelection: {
                    '*': {
                      '*': ['*']
                    }
                },
            },
        };

        let output = JSON.parse(solc.compile(JSON.stringify(input), { import: findImports }));

        // link Pairing library
        let pairingPlaceholder = '__$c3727049c0bbe32374ed9d5522c13a9bf7$__';
        let withLinkedLibrary = JSON.stringify(output).replaceAll(pairingPlaceholder, config.pairingLibraryAddress);

        fs.mkdirSync(MTB_CONTRACTS_DIR, { recursive: true });
        fs.writeFileSync(SEMAPHORE_VERIFIER_ABI_PATH, withLinkedLibrary);
    });
}

async function deploySemaphoreVerifierContract(plan, config) {
    plan.add('Deploy Semaphore verifier contract', async () => {
        const spinner = ora(`Deploying Semaphore Verifier contract...`).start();
        let bytecodeFile = JSON.parse(
            fs.readFileSync(SEMAPHORE_VERIFIER_ABI_PATH).toString()
        );
        let bytecode =  bytecodeFile.contracts['SemaphoreVerifier.sol']['SemaphoreVerifier'].evm.bytecode.object;
        spinner.text = `Waiting for Semaphore Verifier deploy transaction`;
        config.semaphoreVerifierContractAddress = await deployContract([], bytecode, config.wallet);
        spinner.succeed(`Deployed Semaphore Verifier contract to ${config.semaphoreVerifierContractAddress}`);
    });
}

function computeRoot(depth) {
  let result = 0;
  while (depth--) {
    result = poseidon([result, result]);
  }

  return '0x' + result.toString(16);
}

async function ensureInitialRoot(plan, config) {
  if (!config.initialRoot) {
    config.initialRoot = process.env.INITIAL_ROOT;
  }
  if (!config.initialRoot) {
    config.initialRoot = await ask(
      'Enter initial root, or leave empty to compute based on tree depth: '
    );
  }
  if (!config.initialRoot) {
    if (!config.treeDepth) {
      await ensureTreeDepth(plan, config);
    }
    config.initialRoot = computeRoot(config.treeDepth);
  }
}

<<<<<<< HEAD
async function deployIdentityManager(plan, config) {
    plan.add('Deploy WorldID Identity Manager Implementation', async () => {
        const spinner = ora('Deploying WorldID Identity Manager implementation...').start();
        spinner.text = `Waiting for the WorldID Identity Manager Implementation deployment transaction...`;
        config.identityManagerImplementationContractAddress = await deployContract(
            IdentityManagerImpl.abi,
            IdentityManagerImpl.bytecode.object,
            config.wallet
        );
        spinner.succeed(`Deployed WorldID Identity Manager Implementation to ${config.identityManagerImplementationContractAddress}`);
    });
    plan.add('Deploy WorldID Identity Manager', async () => {
        // Encode the initializer function call.
        const spinner = ora(`Building initializer call...`).start();
        const iface = new Interface(IdentityManagerImpl.abi);
        const processedStateBridgeAddress = utils.getAddress(config.stateBridgeContractAddress);
        const callData = iface.encodeFunctionData('initialize', [
            config.treeDepth,
            config.initialRoot,
            config.verifierContractAddress,
            config.semaphoreVerifierContractAddress,
            config.enableStateBridge,
            processedStateBridgeAddress,
        ]);
=======
async function deployRouter(plan, config) {
  if (config.enableRouter) {
    if (!config.routerContractAddress) {
      plan.add('Deploy the WorldID Router Implementation', async () => {
        const spinner = ora('Deploying WorldID Router implementation...').start();
        const factory = new ContractFactory(
          RouterImpl.abi,
          RouterImpl.bytecode.object,
          config.wallet
        );
        const contract = await factory.deploy();
        spinner.text = `Waiting for the WorldID Router implementation deployment transaction (address: ${contract.address})...`;
        await contract.deployTransaction.wait();
        config.routerImplementationContractAddress = contract.address;
        spinner.succeed(`Deployed WorldID Router Implementation to ${contract.address}`);
      });
      plan.add('Deploy the WorldID Router', async () => {
        // Build the initializer function call.
        const spinner = ora('Building initializer call...').start();
        const iface = new Interface(RouterImpl.abi);
        if (!config.routerInitialRoute) {
          spinner.fail('No identity manager address available');
          return;
        }
        spinner.text = `Using deployed identity manager at ${config.identityManagerContractAddress} as target for group 0...`;
        const callData = iface.encodeFunctionData('initialize', [config.routerInitialRoute]);
>>>>>>> 1e8ff990

        // Deploy the proxy contract.
        spinner.text = 'Deploying the WorldID Router proxy...';
        const factory = new ContractFactory(Router.abi, Router.bytecode.object, config.wallet);
        const contract = await factory.deploy(config.routerImplementationContractAddress, callData);
        spinner.text = `Waiting for the WorldID Router deployment transaction (address: ${contract.address})...`;
        await contract.deployTransaction.wait();
        config.routerContractAddress = contract.address;

        // Verify that the deployment went correctly.
        spinner.text = 'Verifying correct deployment of the WorldID Router...';
        const contractWithAbi = new Contract(contract.address, RouterImpl.abi, config.wallet);
        const routeForGroupZero = await contractWithAbi.routeFor(0);
        if (routeForGroupZero === config.routerInitialRoute) {
          spinner.succeed(`Deployed WorldID Router to ${contract.address}`);
        } else {
          spinner.fail(`Could not communicate with the WorldID Router at ${contract.address}`);
        }
      });
    } else {
      plan.add('Associating Identity Manager with Router', async () => {
        const spinner = ora('Associating manager address with router...').start();
        const contractWithAbi = new Contract(
          config.routerContractAddress,
          RouterImpl.abi,
          config.wallet
        );

        if (!config.groupNumber) {
          spinner.text = 'Obtaining next available group from router...';
          const nextGroup = await contractWithAbi.groupCount();
          if (!nextGroup instanceof BigNumber) {
            spinner.fail(
              `Could not get the next available group from the router at ${config.routerContractAddress}`
            );
            process.exit(1);
          }
          config.groupNumber = nextGroup._hex;
        }

        spinner.text = `Adding the WorldID Identity Manager for Group ${config.groupNumber}...`;
        await contractWithAbi.addGroup(config.groupNumber, config.identityManagerContractAddress);
        spinner.succeed(
          `Associated Identity Manager at address ${config.identityManagerContractAddress} with group ${config.groupNumber}`
        );
      });
    }
  }
}

async function deployIdentityManager(plan, config) {
  plan.add('Deploy WorldID Identity Manager Implementation', async () => {
    const spinner = ora('Deploying WorldID Identity Manager implementation...').start();
    const factory = new ContractFactory(
      IdentityManagerImpl.abi,
      IdentityManagerImpl.bytecode.object,
      config.wallet
    );
    const contract = await factory.deploy();
    spinner.text = `Waiting for the WorldID Identity Manager Implementation deployment transaction (address: ${contract.address})...`;
    await contract.deployTransaction.wait();
    config.identityManagerImplementationContractAddress = contract.address;
    spinner.succeed(`Deployed WorldID Identity Manager Implementation to ${contract.address}`);
  });
  plan.add('Deploy WorldID Identity Manager', async () => {
    // Encode the initializer function call.
    const spinner = ora(`Building initializer call...`).start();
    const iface = new Interface(IdentityManagerImpl.abi);
    const processedStateBridgeAddress = utils.getAddress(config.stateBridgeContractAddress);
    const callData = iface.encodeFunctionData('initialize', [
      config.initialRoot,
      config.verifierContractAddress,
      config.unimplementedTreeVerifierContractAddress,
      config.semaphoreVerifierContractAddress,
      config.enableStateBridge,
      processedStateBridgeAddress,
    ]);

    // Deploy the proxy contract.
    spinner.text = `Deploying WorldID Identity Manager proxy...`;
    const factory = new ContractFactory(
      IdentityManager.abi,
      IdentityManager.bytecode.object,
      config.wallet
    );
    const contract = await factory.deploy(
      config.identityManagerImplementationContractAddress,
      callData
    );
    spinner.text = `Waiting for the WorldID Identity Manager deployment transaction (address: ${contract.address})...`;
    await contract.deployTransaction.wait();
    config.identityManagerContractAddress = contract.address;

    // Verify that the deployment went correctly.
    spinner.text = `Verifying correct deployment of the WorldID Identity Manager...`;
    // Note that here the contract is constructed with the ABI of the _delegate_, allowing us to
    // pretend that the proxy doesn't exist and yet still call through it.
    const contractWithAbi = new Contract(contract.address, IdentityManagerImpl.abi, config.wallet);
    const latestRoot = await contractWithAbi.latestRoot();
    if (latestRoot instanceof BigNumber && latestRoot._hex === config.initialRoot) {
      // If we get the root back we know it's succeeded as if it isn't called through the
      // proxy this call will revert.
      spinner.succeed(`Deployed WorldID Identity Manager to ${contract.address}`);
    } else {
      spinner.fail(
        `Could not communicate with the WorldID Identity Manager at ${contract.address}`
      );
    }
  });
}

async function planRouteAdd(plan, config) {
  plan.add('Add route in WorldID Router', async () => {
    const spinner = ora('Building route add call...').start();
    const contractWithAbi = new Contract(
      config.routerContractAddress,
      RouterImpl.abi,
      config.wallet
    );
    spinner.text = `Attempting to add group ${config.routerGroupNumber} to router at ${config.routerContractAddress}...`;
    try {
      await contractWithAbi.addGroup(config.routerGroupNumber, config.routerTargetAddress);
      spinner.succeed(
        `Added group ${config.routerGroupNumber} to route to ${config.routerTargetAddress}`
      );
    } catch (e) {
      const body = JSON.parse(e.error.error.body);
      const decodedError = decodeContractError(contractWithAbi.interface, body.error.data);
      if (decodedError.name === 'DuplicateGroup') {
        spinner.fail(
          `Group ${config.routerGroupNumber} already exists in the router at ${config.routerContractAddress}`
        );
      } else if (decodedError.name === 'NonSequentialGroup') {
        spinner.fail(
          `Group ${config.routerGroupNumber} is not the next available group in the router at ${config.routerContractAddress}`
        );
      } else {
        spinner.fail(
          `Could not add group ${config.routerGroupNumber} to the router at ${config.routerContractAddress}`
        );
        console.error(e);
      }
    }
  });
}

async function planRouteUpdate(plan, config) {
  plan.add('Update route in WorldID Router', async () => {
    const spinner = ora('Building route update call...').start();
    const contractWithAbi = new Contract(
      config.routerContractAddress,
      RouterImpl.abi,
      config.wallet
    );
    spinner.text = `Updating group ${config.routerGroupNumber} to route to ${config.routerTargetAddress}...`;
    try {
      await contractWithAbi.updateGroup(config.routerGroupNumber, config.routerTargetAddress);
      spinner.succeed(
        `Updated group ${config.routerGroupNumber} to route to ${config.routerTargetAddress}`
      );
    } catch (e) {
      const body = JSON.parse(e.error.error.body);
      const decodedError = decodeContractError(contractWithAbi.interface, body.error.data);
      if (decodedError.name === 'NoSuchGroup') {
        spinner.fail(
          `Unable to update: group ${config.routerGroupNumber} does not exist in the router at ${config.routerContractAddress}`
        );
      } else {
        spinner.fail(
          `Could not update group ${config.routerGroupNumber} in the router at ${config.routerContractAddress}`
        );
        console.error(e);
      }
    }
  });
}

async function planRouteDisable(plan, config) {
  plan.add('Disable route in WorldID Router', async () => {
    const spinner = ora('Building route disable call...').start();
    const contractWithAbi = new Contract(
      config.routerContractAddress,
      RouterImpl.abi,
      config.wallet
    );
    spinner.text = `Disabling group ${config.routerGroupNumber}...`;
    try {
      await contractWithAbi.disableGroup(config.routerGroupNumber);
      spinner.succeed(`Disabled group ${config.routerGroupNumber}`);
    } catch (e) {
      const body = JSON.parse(e.error.error.body);
      const decodedError = decodeContractError(contractWithAbi.interface, body.error.data);
      if (decodedError.name === 'NoSuchGroup') {
        spinner.fail(
          `Unable to disable group ${config.routerGroupNumber}: it does not exist in the router at ${config.routerContractAddress}`
        );
      } else {
        spinner.fail(
          `Could not disable group ${config.routerGroupNumber} in the router at ${config.routerContractAddress}`
        );
        console.error(e);
      }
    }
  });
}

/** Decodes a contract error given a contract interface.
 *
 * Note that if the returned error is not part of the interface of the contract then the decoding
 * will fail. Note that errors defined in superclasses are considered to be part of the interface of
 * the contract. It will, however, decode string-encoded reverts.
 *
 * Note that errors in library code are not considered to be part of the interface. This means that
 * any strongly-typed errors that libraries revert with will not be decoded successfully here.
 *
 * @param {Interface} iface The interface that the call is decoding errors from.
 * @param {String} errorData The string containing the ABI-encoded return data.
 * @returns {{name: string, sig: string, payload: Object, error: ErrorFragment}|undefined} The
 *          decoded error if decoding is successful, otherwise `undefined`.
 */
function decodeContractError(iface, errorData) {
  const availableErrors = iface.errors;

  // The string revert is not part of the errors object by default, so we have to manually construct
  // it and add it to the object to allow decoding these.
  availableErrors['Error(string)'] = {
    type: 'error',
    name: 'Error',
    inputs: [
      {
        name: 'message',
        type: 'string',
        indexed: null,
        components: null,
        arrayLength: null,
        arrayChildren: null,
        baseType: 'string',
        _isParamType: true,
      },
    ],
    _isFragment: true,
  };

  for (let error of Object.entries(availableErrors)) {
    let errorSignature = error[0];
    let errorFragment = availableErrors[errorSignature];

    try {
      const decoded = iface.decodeErrorResult(errorFragment, errorData);
      const name = errorSignature.replace(/\(.*\)$/, '');
      return { name: name, sig: errorSignature, error: errorFragment, payload: decoded };
    } catch (e) {}
  }

  return undefined;
}

async function getPrivateKey(config) {
  if (!config.privateKey) {
    config.privateKey = process.env.PRIVATE_KEY;
  }
  if (!config.privateKey) {
    config.privateKey = await ask('Enter your private key: ');
  }
}

async function getRpcUrl(config) {
  if (!config.rpcUrl) {
    config.rpcUrl = process.env.RPC_URL;
  }
  if (!config.rpcUrl) {
    config.rpcUrl = await ask(`Enter RPC URL: (${DEFAULT_RPC_URL}) `);
  }
  if (!config.rpcUrl) {
    config.rpcUrl = DEFAULT_RPC_URL;
  }
}

async function getProvider(config) {
  config.provider = new JsonRpcProvider(config.rpcUrl);
}

async function getWallet(config) {
  config.wallet = new Wallet(config.privateKey, config.provider);
}

async function getEnableStateBridge(config) {
  if (!config.enableStateBridge) {
    config.enableStateBridge = process.env.ENABLE_STATE_BRIDGE;
  }
  if (!config.enableStateBridge) {
    config.enableStateBridge = await ask(`Enable State Bridge? [y/N] `, 'bool');
  }
  if (!config.enableStateBridge) {
    config.enableStateBridge = false;
  }
}

/** Gets the address for the WorldID router to be modified at.
 *
 * @param {Object} config The configuration for the script.
 * @returns {Promise<void>} The route configuration is written into the `config` object.
 */
async function getRouterAddress(config) {
  if (!config.routerContractAddress) {
    config.routerContractAddress = process.env.ROUTER_CONTRACT_ADDRESS;
  }

  if (!config.routerContractAddress) {
    config.routerContractAddress = await ask('Please provide the address of the router: ');
  }

  if (!config.routerContractAddress) {
    console.error('No router address provided.');
    process.exit(1);
  }
}

/** Gets the configuration required to modify a route in the WorldID router.
 *
 * @param {Object} config The configuration for the script.
 * @param {?boolean = false} isDisable Whether or not it is getting routing configuration to disable
 *        a route or not.
 * @returns {Promise<void>} The route configuration is written into the `config` object
 */
async function getRouteConfiguration(config, isDisable = false) {
  if (!config.routerGroupNumber) {
    config.routerGroupNumber = process.env.ROUTER_UPDATE_GROUP_NUMBER;
  }

  if (!config.routerGroupNumber) {
    config.routerGroupNumber = await ask(
      'Which group should be modified in the router? ',
      'number'
    );
  }

  if (!config.routerGroupNumber) {
    console.error('No group number to modify provided but such a number is required.');
    process.exit(1);
  }

  if (!isDisable) {
    if (!config.routerTargetAddress) {
      config.routerTargetAddress = process.env.ROUTER_UPDATE_TARGET_ADDRESS;
    }

    if (!config.routerTargetAddress) {
      config.routerTargetAddress = await ask(
        `Please provide the new target address for the router: `
      );
    }

    if (!config.routerTargetAddress) {
      console.error('No target for the update provided but such one is required.');
      process.exit(1);
    }
  }
}

async function getRouterJointDeployConfiguration(config) {
  if (!config.enableRouter) {
    config.enableRouter = process.env.ENABLE_ROUTER;
  }

  if (!config.enableRouter) {
    config.enableRouter = await ask('Enable WorldID Router? [y/N] ', 'bool');
  }

  if (!config.enableRouter) {
    config.enableRouter = false;
  }

  if (config.enableRouter) {
    if (!config.routerContractAddress) {
      config.routerContractAddress = process.env.ROUTER_CONTRACT_ADDRESS;
    }

    if (!config.routerContractAddress) {
      config.routerContractAddress = await ask(
        'Enter the router address or leave blank to deploy it: '
      );
    }

    if (config.routerContractAddress) {
      config.groupNumber = await ask(
        'Enter the group number to bind the contract to (leave blank to pick next available): ',
        'number'
      );
    }
  }
}

async function getStateBridgeAddress(config) {
  const stateBridgeDefault = config.wallet.address;
  if (config.enableStateBridge) {
    if (!config.stateBridgeContractAddress) {
      config.stateBridgeContractAddress = process.env.STATE_BRIDGE_CONTRACT_ADDRESS;
    }
    if (!config.stateBridgeContractAddress) {
      config.stateBridgeContractAddress = await ask(
        `Enter state bridge contract address (${stateBridgeDefault}): `
      );
    }
    if (!config.stateBridgeContractAddress) {
      config.stateBridgeContractAddress = stateBridgeDefault;
    }
  } else {
    config.stateBridgeContractAddress = stateBridgeDefault;
  }
}

/** Gets the target address for making an upgrade.
 *
 * @param {Object} config The process configuration.
 * @param {string|undefined} defaultAddress The default address to use if none is provided.
 * @returns {Promise<void>} The results are written to the `config`.
 */
async function getUpgradeTargetAddress(config, defaultAddress) {
  if (!config.upgradeTargetAddress) {
    config.upgradeTargetAddress = process.env.UPGRADE_TARGET_ADDRESS;
  }
  if (!config.upgradeTargetAddress) {
    const message = defaultAddress ? ` (${defaultAddress})` : '';
    config.upgradeTargetAddress = await ask(`Enter upgrade target address${message}: `);
  }
  if (!config.upgradeTargetAddress) {
    config.upgradeTargetAddress = defaultAddress;
  }
  if (!config.upgradeTargetAddress) {
    console.error('Unable to detect upgrade target address. Aborting...');
    process.exit(1);
  }
}

/** Gets the initial target address for group 0 in the router.
 *
 * @param {Object} config The process configuration.
 * @returns {Promise<void>} The results are written to `config`.
 */
async function getRouterInitialRoute(config) {
  if (!config.routerInitialRoute) {
    config.routerInitialRoute = process.env.ROUTER_INITIAL_ROUTE;
  }
  if (!config.routerInitialRoute) {
    config.routerInitialRoute = await ask(
      `Enter the target address for the route for group 0 in the router: `
    );
  }
  if (!config.routerInitialRoute) {
    console.error('No initial route for group 0 provided. Aborting...');
    process.exit(1);
  }
}

/** Gets the ABI data from the implementation contract.
 *
 * @param {Object} config The configuration object.
 * @param {string} nameField The name of the field in the configuration object in which to store the
 *        implementation contract name.
 * @param {string} abiField The name of the field in the configuration object in which to store the
 *        implementation contract ABI.
 * @param {string} defaultContract The name of the default contract to use.
 * @returns {Promise<void>}
 */
async function getImplContractAbi(config, nameField, abiField, defaultContract) {
  let answer = '';
  if (!config[nameField]) {
    answer = await ask(
      `Please provide the name of the implementation contract to use for (${defaultContract}): `
    );
  }
  const spinner = ora('Obtaining contract ABI').start();

  if (!answer) {
    if (config[nameField]) {
      answer = config[nameField];
    } else {
      answer = defaultContract;
    }
  }

  answer = answer.replace(EXTENSION_REGEX, '');
  const path = `${SOLIDITY_OUTPUT_DIR}/${answer}.sol/${answer}.json`;
  spinner.text = `Loading ABI from ${path}`;

  try {
    config[abiField] = JSON.parse(fs.readFileSync(path).toString());
    let maybeAbi = config[abiField];
    if (!maybeAbi) {
      spinner.fail(`Failed to load ABI at ${path}`);
      process.exit(1);
    }
    if (
      !maybeAbi.abi ||
      !maybeAbi.bytecode ||
      !maybeAbi.deployedBytecode ||
      !maybeAbi.methodIdentifiers ||
      !maybeAbi.metadata
    ) {
      spinner.fail(`Failed to load ABI at ${path}`);
      process.exit(1);
    }
    spinner.succeed(`Loaded contract ABI from ${path}`);
  } catch {
    spinner.fail(`Failed to load ABI at ${path}`);
    process.exit(1);
  }

  config[nameField] = answer;
}

/** Encodes a function call for sending to chain.
 *
 * @param {Object} config The configuration object.
 * @param {string} targetAbiField The name of the field in the configuration object from which to
 *        read the target contract ABI.
 * @param {string} callInfoField The name of the field in the configuration object in which to store
 *        the call data.
 * @param {string} defaultFunction The default signature to use when building a call if none
 *        specified.
 * @returns {Promise<void>}
 */
async function buildCall(config, targetAbiField, callInfoField, defaultFunction) {
  let upgradeCall = config[callInfoField];
  if (!upgradeCall) {
    upgradeCall = {};
  }

  let answer = '';
  if (!upgradeCall.functionSpec) {
    answer = await ask(`Provide the signature of the function (${defaultFunction}): `);
  }

  let spinner = ora('Building upgrade call').start();

  if (!answer) {
    if (upgradeCall.functionSpec) {
      answer = upgradeCall.functionSpec;
    } else {
      answer = defaultFunction;
    }
  }

  const iface = new Interface(config[targetAbiField].abi);

  const specifiedFunction = iface.functions[answer.replace(/ +/, '')];
  if (!specifiedFunction) {
    spinner.fail(`No function with signature ${answer} found`);
    process.exit(0);
  }

  // All done, so write to config.
  upgradeCall.functionSpec = answer;
  spinner.succeed(`Using upgrade call with signature ${answer}`);

  const formatParamSpec = paramSpec => {
    return `${paramSpec.name} : ${paramSpec.type} = ${paramSpec.jsValue}`;
  };

  if (
    !upgradeCall.paramValues ||
    upgradeCall.paramValues.length !== specifiedFunction.inputs.length
  ) {
    const paramValues = [];
    for (const input of specifiedFunction.inputs) {
      const param = `\`${input.name} : ${input.type}\``;
      let answer = await ask(`Please enter value for parameter ${param}: `);
      answer = answer.trim();
      const spinner = ora(`Obtaining parameter value for ${param}`).start();
      if (answer.startsWith('config.')) {
        answer = eval(answer);
      }
      const encodedValue = iface._abiCoder.encode([input.type], [answer]);
      const paramValue = {
        name: input.name,
        type: input.type,
        jsValue: answer,
        solValue: encodedValue,
      };
      paramValues.push(paramValue);
      spinner.succeed(`Obtained value \`${formatParamSpec(paramValue)}\` for ${param}`);
    }
    upgradeCall.paramValues = paramValues;
  } else {
    const spinner = ora(`Using existing parameter values`).start();
    let display = '';
    upgradeCall.paramValues.forEach(paramSpec => {
      display = display + `${paramSpec.name} : ${paramSpec.type} = ${paramSpec.jsValue}, `;
    });
    display = display.trim();
    spinner.succeed(`Using parameter values \`${display}\` for upgrade call`);
  }

  config[callInfoField] = upgradeCall;
}

async function planDeployUpgrade(plan, config, abiFieldName, callInfoFieldName) {
  plan.add('Deploy Upgraded Implementation', async () => {
    const spinner = ora('Deploying Implementation Upgrade...').start();
    const factory = new ContractFactory(
      config[abiFieldName].abi,
      config[abiFieldName].bytecode.object,
      config.wallet
    );
    const contract = await factory.deploy();
    spinner.text = `Waiting for the implementation upgrade deployment transaction (address ${contract.address})`;
    await contract.deployTransaction.wait();
    config.upgradedImplementationContractAddress = contract.address;
    spinner.succeed(`Deployed upgraded implementation to ${contract.address}`);
  });
  plan.add('Upgrade Target Contract', async () => {
    // Encode the new initializer function call.
    const spinner = ora('Upgrading the selected contract...').start();
    const iface = new Interface(config[abiFieldName].abi);
    const callData = iface.encodeFunctionData(
      config[callInfoFieldName].functionSpec,
      config[callInfoFieldName].paramValues.map(p => p.solValue)
    );

    // Make the call.
    spinner.text = `Upgrading target implementation (address: ${config.identityManagerContractAddress})`;
    const contractWithAbi = new Contract(
      config.upgradeTargetAddress,
      IdentityManagerImpl.abi,
      config.wallet
    );
    try {
      await contractWithAbi.upgradeToAndCall(
        config.upgradedImplementationContractAddress,
        callData
      );

      spinner.succeed(
        `Upgraded target implementation to ${config.upgradedImplementationContractAddress}`
      );
    } catch (e) {
      const message = JSON.parse(e.error.error.body).error.message;
      const errString = message ? message : e.message;
      spinner.fail(`Unable to upgrade the target implementation: ${errString}`);
      process.exit(1);
    }
  });
}

async function loadConfiguration(useConfig) {
  if (!useConfig) {
    return {};
  }
  let answer = await ask(`Do you want to load configuration from prior runs? [Y/n]: `, 'bool');
  const spinner = ora('Configuration Loading').start();
  if (answer === undefined) {
    answer = true;
  }
  if (answer) {
    if (!fs.existsSync(CONFIG_FILENAME)) {
      spinner.warn('Configuration load requested but no configuration available: continuing');
      return {};
    }
    try {
      const fileContents = JSON.parse(fs.readFileSync(CONFIG_FILENAME).toString());
      if (fileContents) {
        spinner.succeed('Configuration loaded');
        return fileContents;
      } else {
        spinner.warn('Unable to parse configuration: deleting and continuing');
        fs.rmSync(CONFIG_FILENAME);
        return {};
      }
    } catch {
      spinner.warn('Unable to parse configuration: deleting and continuing');
      fs.rmSync(CONFIG_FILENAME);
      return {};
    }
  } else {
    spinner.succeed('Configuration not loaded');
    return {};
  }
}

async function saveConfiguration(config) {
  const oldData = (() => {
    try {
      return JSON.parse(fs.readFileSync(CONFIG_FILENAME).toString());
    } catch {
      return {};
    }
  })();

  const data = JSON.stringify({ ...oldData, ...config });
  fs.writeFileSync(CONFIG_FILENAME, data);
}

<<<<<<< HEAD
async function deployUpgrade(plan, config) {
    plan.add('Deploy WorldID Identity Manager Implementation Upgrade', async () => {
        const spinner = ora('Deploying WorldID Identity Manager Implementation Upgrade...').start();
        spinner.text = `Waiting for the WorldID Identity Manager implementation upgrade deployment transaction`;
        config.upgradedImplementationContractAddress = await deployContract(
            config.upgradeImplementationAbi.abi,
            config.upgradeImplementationAbi.bytecode.object,
            config.wallet,
        )
        spinner.succeed(`Deployed upgraded implementation to ${contract.address}`);
    });
    plan.add('Upgrade WorldIDIdentityManager', async () => {
        // Encode the new initializer function call.
        const spinner = ora('Upgrading WorldID Identity Manager...').start();
        const iface = new Interface(config.upgradeImplementationAbi.abi);
        const callData = iface.encodeFunctionData(
            config.upgradeCallInfo.functionSpec,
            config.upgradeCallInfo.paramValues.map(p => p.solValue)
        );
=======
async function buildIdentityManagerDeploymentActionPlan(plan, config) {
  dotenv.config();

  await getPrivateKey(config);
  await getRpcUrl(config);
  await getProvider(config);
  await getWallet(config);
  await getEnableStateBridge(config);
  await getStateBridgeAddress(config);
  await getRouterJointDeployConfiguration(config);

  // TODO In future we may want to use the same call-encoding system as for the upgrade here.
  //   It may require some changes, or precomputing addresses.
  await ensureVerifierDeployment(plan, config);
  await ensureUnimplementedTreeVerifierDeployment(plan, config);
  await ensureSemaphoreVerifierDeployment(plan, config);
  await ensureInitialRoot(plan, config);
  await deployIdentityManager(plan, config);
  config.routerInitialRoute = config.identityManagerContractAddress;
  await deployRouter(plan, config);
}
>>>>>>> 1e8ff990

async function buildRouterDeploymentActionPlan(plan, config) {
  dotenv.config();

  await getPrivateKey(config);
  await getRpcUrl(config);
  await getProvider(config);
  await getWallet(config);
  config.enableRouter = true;
  await getRouterInitialRoute(config);

  await deployRouter(plan, config);
}

async function buildIdentityManagerUpgradeActionPlan(plan, config) {
  await buildUpgradeActionPlan(
    plan,
    config,
    config.identityManagerContractAddress,
    'upgradeIdentityManagerImplementationAbi',
    'upgradeIdentityManagerCallInfo',
    'upgradeIdentityManagerImplementationName',
    DEFAULT_IDENTITY_MANAGER_UPGRADE_CONTRACT_NAME,
    DEFAULT_IDENTITY_MANAGER_UPGRADE_FUNCTION
  );
}

async function buildRouterUpgradeActionPlan(plan, config) {
  await buildUpgradeActionPlan(
    plan,
    config,
    config.routerTargetAddress,
    'upgradeRouterImplementationAbi',
    'upgradeRouterCallInfo',
    'upgradeRouterImplementationName',
    DEFAULT_ROUTER_UPGRADE_CONTRACT_NAME,
    DEFAULT_ROUTER_UPGRADE_FUNCTION
  );
}

/** Builds an action plan for upgrading an upgradable proxy-based contract that has already been
 *  deployed to the blockchain.
 *
 * @param {Object} plan The action plan to insert actions into.
 * @param {Object} config The configuration object for the script.
 * @param {string|undefined} targetAddressDefault The default target address to be used. Need not be
 *        specified.
 * @param {string} abiFieldName The name of the field in the `config` object in which to store the
 *        target contract ABI.
 * @param {string} callInfoFieldName The name of the field in the `config` object in which to store
 *        the upgrade function call data.
 * @param {string} nameFieldName The name of the field in the `config` object in which to store the
 *        name of the implementation to be upgraded to.
 * @param {string} defaultContractName The name of the default upgrade target contract.
 * @param {string} defaultUpgradeFunction The name of the default upgrade function to call when
 *        upgrading.
 * @returns {Promise<void>} Nothing
 */
async function buildUpgradeActionPlan(
  plan,
  config,
  targetAddressDefault,
  abiFieldName,
  callInfoFieldName,
  nameFieldName,
  defaultContractName,
  defaultUpgradeFunction
) {
  dotenv.config();

  await getPrivateKey(config);
  await getRpcUrl(config);
  await getProvider(config);
  await getWallet(config);
  await getUpgradeTargetAddress(config, targetAddressDefault);

  await getImplContractAbi(config, nameFieldName, abiFieldName, defaultContractName);
  await buildCall(config, abiFieldName, callInfoFieldName, defaultUpgradeFunction);
  await planDeployUpgrade(plan, config, abiFieldName, callInfoFieldName);
}

async function buildRouteAddActionPlan(plan, config) {
  dotenv.config();

  await getPrivateKey(config);
  await getRpcUrl(config);
  await getProvider(config);
  await getWallet(config);
  await getRouterAddress(config);
  await getRouteConfiguration(config, false);

<<<<<<< HEAD
    // TODO In future we may want to use the same call-encoding system as for the upgrade here.
    //   It may require some changes, or precomputing addresses.
    await ensureSemaphoreVerifierDeployment(plan, config);
    await ensureMtbVerifierDeployment(plan, config);
    await ensureInitialRoot(plan, config);
    await deployIdentityManager(plan, config);
=======
  await planRouteAdd(plan, config);
>>>>>>> 1e8ff990
}

async function buildRouteUpdateActionPlan(plan, config) {
  dotenv.config();

  await getPrivateKey(config);
  await getRpcUrl(config);
  await getProvider(config);
  await getWallet(config);
  await getRouterAddress(config);
  await getRouteConfiguration(config, false);

  await planRouteUpdate(plan, config);
}

async function buildRouteDisableActionPlan(plan, config) {
  dotenv.config();

  await getPrivateKey(config);
  await getRpcUrl(config);
  await getProvider(config);
  await getWallet(config);
  await getRouterAddress(config);
  await getRouteConfiguration(config, true);

  await planRouteDisable(plan, config);
}

/** Builds a plan using the provided function and then executes the plan.
 *
 * @param {(plan: Object, config: Object) => Promise<void>} planner The function that performs the
 *        planning process.
 * @param {Object} config The configuration object for the plan.
 * @returns {Promise<void>}
 */
async function buildAndRunPlan(planner, config) {
  let plan = newPlan();
  await planner(plan, config);

  for (const item of plan.items) {
    console.log(item.label);
    await item.action(config);
  }
}

async function main() {
  const program = new Command();

  program
    .name('deploy')
    .description('A CLI interface for deploying the WorldID identity manager during development.')
    .option('--no-config', 'Do not use any existing configuration.');

  program
    .command('deploy')
    .description('Interactively deploys a new version of the WorldID identity manager.')
    .action(async () => {
      const options = program.opts();
      let config = await loadConfiguration(options.config);
      await buildAndRunPlan(buildIdentityManagerDeploymentActionPlan, config);
      await saveConfiguration(config);
    });

  program
    .command('upgrade')
    .description('Interactively upgrades the deployed WorldID identity manager.')
    .action(async () => {
      const options = program.opts();
      let config = await loadConfiguration(options.config);
      await buildAndRunPlan(buildIdentityManagerUpgradeActionPlan, config);
      await saveConfiguration(config);
    });

  program
    .command('deploy-router')
    .description('Interactively deploys the WorldID router.')
    .action(async () => {
      const options = program.opts();
      let config = await loadConfiguration(options.config);
      await buildAndRunPlan(buildRouterDeploymentActionPlan, config);
      await saveConfiguration(config);
    });

  program
    .command('upgrade-router')
    .description('Interactively upgrades the WorldID router.')
    .action(async () => {
      const options = program.opts();
      let config = await loadConfiguration(options.config);
      await buildAndRunPlan(buildRouterUpgradeActionPlan, config);
      await saveConfiguration(config);
    });

  program
    .command('route-add')
    .description('Interactively adds a route for a group to the WorldID router.')
    .action(async () => {
      const options = program.opts();
      let config = await loadConfiguration(options.config);
      await buildAndRunPlan(buildRouteAddActionPlan, config);
      await saveConfiguration(config);
    });

  program
    .command('route-update')
    .description('Interactively updates the route in the router.')
    .action(async () => {
      const options = program.opts();
      let config = await loadConfiguration(options.config);
      await buildAndRunPlan(buildRouteUpdateActionPlan, config);
      await saveConfiguration(config);
    });

  program
    .command('route-disable')
    .description('Interactively disables a group in the router.')
    .action(async () => {
      const options = program.opts();
      let config = await loadConfiguration(options.config);
      await buildAndRunPlan(buildRouteDisableActionPlan, config);
      await saveConfiguration(config);
    });

  await program.parseAsync();
}

main().then(() => process.exit(0));<|MERGE_RESOLUTION|>--- conflicted
+++ resolved
@@ -14,8 +14,8 @@
 import IdentityManager from '../out/WorldIDIdentityManager.sol/WorldIDIdentityManager.json' assert { type: 'json' };
 import IdentityManagerImpl from '../out/WorldIDIdentityManagerImplV1.sol/WorldIDIdentityManagerImplV1.json' assert { type: 'json' };
 import UnimplementedTreeVerifier from '../out/UnimplementedTreeVerifier.sol/UnimplementedTreeVerifier.json' assert { type: 'json' };
-import { default as SemaphoreVerifier } from '../out/Verifier.sol/Verifier.json' assert { type: 'json' };
-import { default as SemaphorePairing } from '../out/Verifier.sol/Pairing.json' assert { type: 'json' };
+import { default as SemaphoreVerifier } from '../out/SemaphoreVerifier.sol/SemaphoreVerifier.json' assert { type: 'json' };
+import { default as SemaphorePairing } from '../out/Pairing.sol/Pairing.json' assert { type: 'json' };
 import Router from '../out/WorldIDRouter.sol/WorldIDRouter.json' assert { type: 'json' };
 import RouterImpl from '../out/WorldIDRouterImplV1.sol/WorldIDRouterImplV1.json' assert { type: 'json' };
 import { BigNumber } from '@ethersproject/bignumber';
@@ -41,20 +41,10 @@
 const MTB_VERSION = '1.0.2';
 const VERIFIER_SOURCE_PATH = MTB_CONTRACTS_DIR + '/Verifier.sol';
 const VERIFIER_ABI_PATH = MTB_CONTRACTS_DIR + '/Verifier.json';
-<<<<<<< HEAD
-const SEMAPHORE_SUBMODULE_PATH = 'lib/semaphore/packages/contracts/contracts/';
-const PAIRING_LIB_CONTRACT_PATH = SEMAPHORE_SUBMODULE_PATH + 'base/Pairing.sol';
-const SEMAPHORE_VERIFIER_INTERFACE_SOURCE_PATH = SEMAPHORE_SUBMODULE_PATH + 'interfaces/ISemaphoreVerifier.sol';
-const SEMAPHORE_VERIFIER_SOURCE_PATH = SEMAPHORE_SUBMODULE_PATH + 'base/SemaphoreVerifier.sol';
-const SEMAPHORE_VERIFIER_ABI_PATH = MTB_CONTRACTS_DIR + '/SemaphoreVerifier.json';
-const DEFAULT_UPGRADE_CONTRACT_NAME = 'WorldIDIdentityManagerImplMock';
-const DEFAULT_UPGRADE_FUNCTION_SPEC = 'initialize(uint32)';
-=======
 const DEFAULT_IDENTITY_MANAGER_UPGRADE_CONTRACT_NAME = 'WorldIDIdentityManagerImplMock';
 const DEFAULT_IDENTITY_MANAGER_UPGRADE_FUNCTION = 'initialize(uint32)';
 const DEFAULT_ROUTER_UPGRADE_CONTRACT_NAME = 'WorldIDRouterImplMock';
 const DEFAULT_ROUTER_UPGRADE_FUNCTION = 'initialize(uint32)';
->>>>>>> 1e8ff990
 
 // === Implementation =============================================================================
 
@@ -258,14 +248,6 @@
   }
 }
 
-async function deployContract(abi, bytecode, wallet) {
-    let factory = new ContractFactory(abi, bytecode, wallet);
-    let contract = await factory.deploy();
-    await contract.deployTransaction.wait();
-
-    return contract.address;
-}
-
 async function generateVerifierContract(plan, config) {
   await ensureKeysFile(plan, config);
   plan.add('Generate Semaphore-MTB verifier contract', async () => {
@@ -348,36 +330,6 @@
 }
 
 async function deployVerifierContract(plan, config) {
-<<<<<<< HEAD
-    plan.add('Deploy Semaphore-MTB verifier contract', async () => {
-        const spinner = ora(`Deploying MTB Verifier contract...`).start();
-        let verifierBytecode = JSON.parse(
-            fs.readFileSync(config.mtbVerifierContractOutFile).toString()
-        );
-        spinner.text = `Waiting for MTB Verifier deploy transaction)`;
-        config.verifierContractAddress = await deployContract(
-            [],
-            verifierBytecode.contracts['Verifier.sol'].Verifier.evm.bytecode.object,
-            config.wallet
-        )
-        spinner.succeed(`Deployed MTB Verifier contract to ${config.verifierContractAddress}`);
-    });
-}
-
-async function ensureMtbVerifierDeployment(plan, config) {
-    if (!config.verifierContractAddress) {
-        config.verifierContractAddress = process.env.VERIFIER_CONTRACT_ADDRESS;
-    }
-    if (!config.verifierContractAddress) {
-        config.verifierContractAddress = await ask(
-            'Enter batch insert verifier contract address, or leave empty to deploy it: '
-        );
-    }
-    if (!config.verifierContractAddress) {
-        await ensureVerifierBytecode(plan, config);
-        await deployVerifierContract(plan, config);
-    }
-=======
   plan.add('Deploy Semaphore-MTB verifier contract', async () => {
     const spinner = ora(`Deploying MTB Verifier contract...`).start();
     let verifierBytecode = JSON.parse(
@@ -428,7 +380,7 @@
   });
   plan.add('Deploy Semaphore Verifier Contract', async () => {
     const spinner = ora('Deploying Semaphore Verifier contract...').start();
-    const pairingPointer = '__$c3727049c0bbe32374ed9d5522c13a9bf7$__';
+    const pairingPointer = '__$a0b3f842b95cabff7722bd983061aec5b3$__';
     const pairingLibAddressWithout0x = config.semaphorePairingLibraryAddress.substring(2);
     const newBytecode = SemaphoreVerifier.bytecode.object.replaceAll(
       pairingPointer,
@@ -456,96 +408,6 @@
     await ensureVerifierBytecode(plan, config);
     await deployVerifierContract(plan, config);
   }
->>>>>>> 1e8ff990
-}
-
-// semaphore
-async function ensureSemaphoreVerifierDeployment(plan, config) {
-    await ensureMtbBinary(plan, config);
-    fs.mkdirSync(MTB_CONTRACTS_DIR, { recursive: true });
-    await compileSemaphoreVerifierContract(plan, config);
-    await deploySemaphoreVerifierContract(plan, config);
-}
-
-async function compileAndDeploySemaphorePairingLibratry(plan, config) {
-    let input = {
-        language: 'Solidity',
-        sources: {
-            'Pairing.sol': {
-                content: fs.readFileSync(PAIRING_LIB_CONTRACT_PATH).toString(),
-            }
-        },
-        settings: {
-            outputSelection: {
-                'Pairing.sol': {
-                  Pairing: ['evm.bytecode.object']
-                }
-            },
-        },
-    };
-    let bytecode = JSON.parse(solc.compile(JSON.stringify(input)));
-    let address = await deployContract(
-        [],
-        bytecode.contracts['Pairing.sol'].Pairing.evm.bytecode.object,
-        config.wallet
-    )
-    config.pairingLibraryAddress = address.substring(2);
-}
-
-async function compileSemaphoreVerifierContract(plan, config) {
-    plan.add('Compile Semaphore verifier contract', async config => {
-        await compileAndDeploySemaphorePairingLibratry(plan, config);
-
-        function findImports(path) {
-            if (path === 'base/Pairing.sol')
-              return {
-                contents: fs.readFileSync(PAIRING_LIB_CONTRACT_PATH).toString(),
-              };
-            else if (path === 'interfaces/ISemaphoreVerifier.sol')
-                return {
-                contents: fs.readFileSync(SEMAPHORE_VERIFIER_INTERFACE_SOURCE_PATH).toString(),
-                };
-            else return { error: 'File not found' };
-        }
-
-        let input = {
-            language: 'Solidity',
-            sources: {
-                'SemaphoreVerifier.sol': {
-                    content: fs.readFileSync(SEMAPHORE_VERIFIER_SOURCE_PATH).toString(),
-                }
-            },
-            settings: {
-                outputSelection: {
-                    '*': {
-                      '*': ['*']
-                    }
-                },
-            },
-        };
-
-        let output = JSON.parse(solc.compile(JSON.stringify(input), { import: findImports }));
-
-        // link Pairing library
-        let pairingPlaceholder = '__$c3727049c0bbe32374ed9d5522c13a9bf7$__';
-        let withLinkedLibrary = JSON.stringify(output).replaceAll(pairingPlaceholder, config.pairingLibraryAddress);
-
-        fs.mkdirSync(MTB_CONTRACTS_DIR, { recursive: true });
-        fs.writeFileSync(SEMAPHORE_VERIFIER_ABI_PATH, withLinkedLibrary);
-    });
-}
-
-async function deploySemaphoreVerifierContract(plan, config) {
-    plan.add('Deploy Semaphore verifier contract', async () => {
-        const spinner = ora(`Deploying Semaphore Verifier contract...`).start();
-        let bytecodeFile = JSON.parse(
-            fs.readFileSync(SEMAPHORE_VERIFIER_ABI_PATH).toString()
-        );
-        let bytecode =  bytecodeFile.contracts['SemaphoreVerifier.sol']['SemaphoreVerifier'].evm.bytecode.object;
-        spinner.text = `Waiting for Semaphore Verifier deploy transaction`;
-        config.semaphoreVerifierContractAddress = await deployContract([], bytecode, config.wallet);
-        spinner.succeed(`Deployed Semaphore Verifier contract to ${config.semaphoreVerifierContractAddress}`);
-    });
 }
 
 function computeRoot(depth) {
@@ -574,32 +436,6 @@
   }
 }
 
-<<<<<<< HEAD
-async function deployIdentityManager(plan, config) {
-    plan.add('Deploy WorldID Identity Manager Implementation', async () => {
-        const spinner = ora('Deploying WorldID Identity Manager implementation...').start();
-        spinner.text = `Waiting for the WorldID Identity Manager Implementation deployment transaction...`;
-        config.identityManagerImplementationContractAddress = await deployContract(
-            IdentityManagerImpl.abi,
-            IdentityManagerImpl.bytecode.object,
-            config.wallet
-        );
-        spinner.succeed(`Deployed WorldID Identity Manager Implementation to ${config.identityManagerImplementationContractAddress}`);
-    });
-    plan.add('Deploy WorldID Identity Manager', async () => {
-        // Encode the initializer function call.
-        const spinner = ora(`Building initializer call...`).start();
-        const iface = new Interface(IdentityManagerImpl.abi);
-        const processedStateBridgeAddress = utils.getAddress(config.stateBridgeContractAddress);
-        const callData = iface.encodeFunctionData('initialize', [
-            config.treeDepth,
-            config.initialRoot,
-            config.verifierContractAddress,
-            config.semaphoreVerifierContractAddress,
-            config.enableStateBridge,
-            processedStateBridgeAddress,
-        ]);
-=======
 async function deployRouter(plan, config) {
   if (config.enableRouter) {
     if (!config.routerContractAddress) {
@@ -626,7 +462,6 @@
         }
         spinner.text = `Using deployed identity manager at ${config.identityManagerContractAddress} as target for group 0...`;
         const callData = iface.encodeFunctionData('initialize', [config.routerInitialRoute]);
->>>>>>> 1e8ff990
 
         // Deploy the proxy contract.
         spinner.text = 'Deploying the WorldID Router proxy...';
@@ -697,6 +532,7 @@
     const iface = new Interface(IdentityManagerImpl.abi);
     const processedStateBridgeAddress = utils.getAddress(config.stateBridgeContractAddress);
     const callData = iface.encodeFunctionData('initialize', [
+      config.treeDepth,
       config.initialRoot,
       config.verifierContractAddress,
       config.unimplementedTreeVerifierContractAddress,
@@ -1320,27 +1156,6 @@
   fs.writeFileSync(CONFIG_FILENAME, data);
 }
 
-<<<<<<< HEAD
-async function deployUpgrade(plan, config) {
-    plan.add('Deploy WorldID Identity Manager Implementation Upgrade', async () => {
-        const spinner = ora('Deploying WorldID Identity Manager Implementation Upgrade...').start();
-        spinner.text = `Waiting for the WorldID Identity Manager implementation upgrade deployment transaction`;
-        config.upgradedImplementationContractAddress = await deployContract(
-            config.upgradeImplementationAbi.abi,
-            config.upgradeImplementationAbi.bytecode.object,
-            config.wallet,
-        )
-        spinner.succeed(`Deployed upgraded implementation to ${contract.address}`);
-    });
-    plan.add('Upgrade WorldIDIdentityManager', async () => {
-        // Encode the new initializer function call.
-        const spinner = ora('Upgrading WorldID Identity Manager...').start();
-        const iface = new Interface(config.upgradeImplementationAbi.abi);
-        const callData = iface.encodeFunctionData(
-            config.upgradeCallInfo.functionSpec,
-            config.upgradeCallInfo.paramValues.map(p => p.solValue)
-        );
-=======
 async function buildIdentityManagerDeploymentActionPlan(plan, config) {
   dotenv.config();
 
@@ -1362,7 +1177,6 @@
   config.routerInitialRoute = config.identityManagerContractAddress;
   await deployRouter(plan, config);
 }
->>>>>>> 1e8ff990
 
 async function buildRouterDeploymentActionPlan(plan, config) {
   dotenv.config();
@@ -1454,16 +1268,7 @@
   await getRouterAddress(config);
   await getRouteConfiguration(config, false);
 
-<<<<<<< HEAD
-    // TODO In future we may want to use the same call-encoding system as for the upgrade here.
-    //   It may require some changes, or precomputing addresses.
-    await ensureSemaphoreVerifierDeployment(plan, config);
-    await ensureMtbVerifierDeployment(plan, config);
-    await ensureInitialRoot(plan, config);
-    await deployIdentityManager(plan, config);
-=======
   await planRouteAdd(plan, config);
->>>>>>> 1e8ff990
 }
 
 async function buildRouteUpdateActionPlan(plan, config) {
